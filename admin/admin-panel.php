--- conflicted
+++ resolved
@@ -406,11 +406,7 @@
 	// Landing to home
 	$cloudsponge_link = 'http://www.cloudsponge.com'.$cloudsponge_params;
 	// Landing on Signup Form
-<<<<<<< HEAD
 	$cloudsponge_signup_link = 'http://cloudsponge.com/signup/invite-anyone' . $cloudsponge_params . $cloudsponge_additional_params;
-=======
-	$cloudsponge_signup_link = 'http://cloudsponge.com/signup/invite-anyone'.$cloudsponge_params.$cloudsponge_additional_params;
->>>>>>> 706b56be
 
 	// Include CloudSponge Snippet, so user can launch it clicking
 	// on `Test` button
@@ -445,15 +441,9 @@
 
 					<?php if ( ! isset( $_GET['cloudsponge-key'] ) && ! $account_key ) : ?>
 						<span class="description"><?php _e( 'CloudSponge integration will not work without a valid CloudSponge Key.', 'invite-anyone' ) ?></span>
-<<<<<<< HEAD
 					<?php elseif ( isset( $_GET['cloudsponge-key']) && !$account_key ) : ?>
 						<span class="description cs-warning"><?php _e( 'Please, click on <strong>Save Changes</strong> to save the key!', 'invite-anyone' ) ?></span>
 					<?php else : ?>
-=======
-					<?php } elseif ( isset( $_GET['cloudsponge-key']) && !$account_key ) { ?>
-						<span class="description cs-warning"><?php _e( 'Please, click on <strong>Save Changes</strong> to save the key!', 'invite-anyone' ) ?></span>
-					<?php } else { ?>
->>>>>>> 706b56be
 						<span class="description"><?php _e( 'Click in the <strong>test</strong> button to test your integration.', 'invite-anyone' ) ?></span>
 					<?php endif; ?>
 			<?php
