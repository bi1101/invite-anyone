--- conflicted
+++ resolved
@@ -339,10 +339,6 @@
 		$searches = array();
 		$leading_wild = ( 'leading' == $wild || 'both' == $wild ) ? '%' : '';
 		$trailing_wild = ( 'trailing' == $wild || 'both' == $wild ) ? '%' : '';
-<<<<<<< HEAD
-		$escaped_string = ( method_exists($wpdb, 'esc_like' ) )?
-				$wpdb->esc_like( $string ):addcslashes( $string, '_%\\' );
-=======
 
 		if ( method_exists( $wpdb, 'esc_like' ) ) {
 			$escaped_string = $wpdb->esc_like( $string );
@@ -350,7 +346,6 @@
 			$escaped_string = addcslashes( $string, '_%\\' );
 		}
 
->>>>>>> 6c577f0a
 		$like_string = $leading_wild . $escaped_string . $trailing_wild;
 		foreach ( $cols as $col ) {
 			$searches[] = $wpdb->prepare( "$col LIKE %s", $like_string );
