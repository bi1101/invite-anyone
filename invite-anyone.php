<?php
/*
Plugin Name: Invite Anyone
Plugin URI: http://teleogistic.net/code/buddypress/invite-anyone/
Description: Allows group admins to invite any member of their BuddyPress community to a group or to the site
<<<<<<< HEAD
Version: 1.3.3
=======
Version: 1.3.4
>>>>>>> d12d95df
Author: Boone Gorges
Author URI: http://boone.gorg.es
*/

<<<<<<< HEAD
define( 'BP_INVITE_ANYONE_VER', '1.3.3' );
define( 'BP_INVITE_ANYONE_DB_VER', '1.3.3' );
=======
define( 'BP_INVITE_ANYONE_VER', '1.3.4' );
define( 'BP_INVITE_ANYONE_DB_VER', '1.3.4' );
>>>>>>> d12d95df

if ( !defined( 'BP_INVITE_ANYONE_SLUG' ) )
	define( 'BP_INVITE_ANYONE_SLUG', 'invite-anyone' );

if ( ! defined( 'BP_INVITE_ANYONE_DIR' ) ) {
	define( 'BP_INVITE_ANYONE_DIR', trailingslashit( plugin_dir_path( __FILE__ ) ) );
}

register_activation_hook( __FILE__, 'invite_anyone_activation' );

/* Only load the BuddyPress plugin functions if BuddyPress is loaded and initialized. */
function invite_anyone_init() {

	require( BP_INVITE_ANYONE_DIR . 'functions.php' );

	if ( function_exists( 'bp_is_active' ) ) {
		if ( bp_is_active( 'groups' ) )
			require( BP_INVITE_ANYONE_DIR . 'group-invites/group-invites.php' );
	} else if ( function_exists( 'groups_install' ) ) {
		require( BP_INVITE_ANYONE_DIR . 'group-invites/group-invites.php' );
	}

	require( BP_INVITE_ANYONE_DIR . 'by-email/by-email.php' );

	if ( is_admin() )
		require( BP_INVITE_ANYONE_DIR . 'admin/admin-panel.php' );
}
add_action( 'bp_include', 'invite_anyone_init' );

function invite_anyone_locale_init () {
	$locale = get_locale();
	$mofile = BP_INVITE_ANYONE_DIR . "languages/invite-anyone-$locale.mo";

	if ( file_exists( $mofile ) )
      		load_textdomain( 'bp-invite-anyone', $mofile );
}
add_action ('plugins_loaded', 'invite_anyone_locale_init');

function invite_anyone_activation() {
	if ( !$iaoptions = get_option( 'invite_anyone' ) )
		$iaoptions = array();

	if ( !$iaoptions['max_invites'] )
		$iaoptions['max_invites'] = 5;

	if ( !$iaoptions['allow_email_invitations'] )
		$iaoptions['allow_email_invitations'] = 'all';

	if ( !$iaoptions['message_is_customizable'] )
		$iaoptions['message_is_customizable'] = 'yes';

	if ( !$iaoptions['subject_is_customizable'] )
		$iaoptions['subject_is_customizable'] = 'no';

	if ( !$iaoptions['can_send_group_invites_email'] )
		$iaoptions['can_send_group_invites_email'] = 'yes';

	if ( !$iaoptions['bypass_registration_lock'] )
		$iaoptions['bypass_registration_lock'] = 'yes';

	$iaoptions['version'] = BP_INVITE_ANYONE_VER;

	update_option( 'invite_anyone', $iaoptions );
}

?><|MERGE_RESOLUTION|>--- conflicted
+++ resolved
@@ -3,22 +3,13 @@
 Plugin Name: Invite Anyone
 Plugin URI: http://teleogistic.net/code/buddypress/invite-anyone/
 Description: Allows group admins to invite any member of their BuddyPress community to a group or to the site
-<<<<<<< HEAD
-Version: 1.3.3
-=======
 Version: 1.3.4
->>>>>>> d12d95df
 Author: Boone Gorges
 Author URI: http://boone.gorg.es
 */
 
-<<<<<<< HEAD
-define( 'BP_INVITE_ANYONE_VER', '1.3.3' );
-define( 'BP_INVITE_ANYONE_DB_VER', '1.3.3' );
-=======
 define( 'BP_INVITE_ANYONE_VER', '1.3.4' );
 define( 'BP_INVITE_ANYONE_DB_VER', '1.3.4' );
->>>>>>> d12d95df
 
 if ( !defined( 'BP_INVITE_ANYONE_SLUG' ) )
 	define( 'BP_INVITE_ANYONE_SLUG', 'invite-anyone' );
