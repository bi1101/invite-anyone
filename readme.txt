=== Plugin Name ===
Contributors: boonebgorges, cuny-academic-commons
Donate link: http://teleogistic.net/donate
Tags: buddypress, invitations, group, invite, friends, members
Requires at least: WP 3.2, BuddyPress 1.2.9
Tested up to: WP 4.0, BuddyPress 2.1
<<<<<<< HEAD
Stable tag: 1.3.3
=======
Stable tag: 1.3.4
>>>>>>> d12d95df

Makes BuddyPress's invitation features more powerful.

== Description ==

Invite Anyone has two components:

1) The ability to invite members to the site by email. The plugin creates a tab on each member's Profile page called "Send Invites", which contains a form where users can invite outsiders to join the site. There is a field for a custom message. Also, inviters can optionally select any number of their groups, and when the invitee accepts the invitation he or she automatically receive invitations to join those groups.

The email invitation part of the plugin is customizable by the BP administrator, via Dashboard > BuddyPress > Invite Anyone.

2) By default, BuddyPress only allows group admins to invite their friends to groups. In some communities, you might want members to be able to invite non-friends to groups as well. This plugin allows you to do so, by populating the invitation checklist with the entire membership of the site, rather than just a friend list.

Because member lists can get very long and hard to navigate, this plugin adds a autosuggest search box to the Send Invites screen - the same one that appears on the Compose Message screen - which allows inviters to navigate directly to the members they want to invite.

Invite Anyone features optional integration with CloudSponge http://cloudsponge.com, a premium address book service, that allows your users to invite their friends to the site in a way that's easy and fun. Enable it at Dashboard > BuddyPress > Invite Anyone.

== Installation ==

* Upload the directory '/invite-anyone/' to your WP plugins directory and activate from the Dashboard of the main blog. Some users have reported problems when activating the plugin sitewide, so consider activating it on the BP blog only.
* Configure the plugin at Dashboard > BuddyPress > Invite Anyone, where you can customize the default invitation message, determine which members are allowed to invite by email, and more. If you are running WordPress Multisite version 3.1 or greater, BuddyPress Dashboard panels are found in the Network Admin area.
* If you are upgrading from a version of Invite Anyone older than 0.8, your data will be migrated from a custom database table (usually wp_bp_invite_anyone) to WordPress custom post types. After upgrading, if you are satisfied that the automatic migration has gone successfully, you can safely archive and remove the wp_bp_invite_anyone table from your database.

== Translation credits ==

* Belarussian: Alexander Ovsov (<a href="http://webhostinggeeks.com/science">Web Geek Science</a>)
* Brazilian Portuguese: Celso Bessa
* Danish: Mort3n
* Dutch: Jesper Popma, Tim de Hoog
* French: Guillaume Coulon, Nicolas Mollet
* German: Lars Berning, Thorsten Wollenhöfer
* Greek: Lena Stergatou
* Italian: Luca Camellini
* Norwegian: Stig Ulfsby
* Russian: Jettochkin, Roman Leonov
* Serbo-Croatian: Anja Skrba
* Spanish: Mauricio Camayo, Gregor Gimmy
* Swedish: Alexander Berthelsen

Additional details about the plugin can be found in the following languages:
* Serbo-Croatian: <a href="http://science.webhostinggeeks.com/teleogistic">http://science.webhostinggeeks.com/teleogistic</a>

== Changelog ==

<<<<<<< HEAD
=======
= 1.3.4 =
* BuddyPress 2.1 compatibility
* Fix bug that broke accept-invitation and opt-out pages on BuddyPress 2.1
* Improved handling for emails with plus signs
* Fix bug that prevented Opt Out button from submitting properly

>>>>>>> d12d95df
= 1.3.3 =
* Improved appearance for autosuggest spinner
* Disable Submit button on group invitation page when there's nothing to submit, helping to avoid user error
* Warn users before leaving group invitation page without clicking Send Invites

= 1.3.2 =
* AJAX spinner when autosuggest request is in process
* Better loading of assets over SSL

= 1.3.1 =
* CloudSponge integration now has access to LinkedIn and Facebook address books

= 1.3 =
* Improved behavior after redirects
* Fix bug that prevented error messages from displaying on invitation page
* Fix bug that caused error messages to be reset when forbidden email addresses are entered
* Enforce BuddyPress's 'invite_status' group setting when adding Invite Anyone menu
* Enfore BP's 'invite_status' setting for individual groups when creating group checkboxes on email invitation page

= 1.2.1 =
* Allow is_large_network value to be filtered
* Localization improvements with pagination strings
* Update ru_RU

= 1.2 =
* Group creation step can now be toggled from admin panel
* Fix bug that prevented autocomplete from working properly during group creation
* Don't show group invite checkbox list if network is very large (rely on autocomplete only)
* Fix "headers already sent" warnings when IA is used in connection with certain plugins
* Fix "bypass registration lock" setting on recent versions of BP+Multisite
* Enforce registration lock when user manually changes email address after reaching accept-invitation page
* Fix incorrect links when removing newly created group invitations
* Improved localization on "accept-invitation" screen

= 1.1.1 =
* Fix some PHP notices
* Update nl_NL localization
* Fix bug with group invitation autocomplete in some BP/WP setups

= 1.1.0 =
* Fix bug in pagination after sending email invitations
* Fix broken sprite
* Improve compatibility with template overrides when using theme compatibility
* Improved responsiveness for group invitations
* Error data is stored in a cookie rather than the URL, for better support across hosting environments

= 1.0.26 =
* Allow + signs to appear in invited email addresses
* Improves icon appearance and performance
* Improves appearance of group list on Send Invites screen

= 1.0.25 =
* Fixes broken Sent Invites screen

= 1.0.24 =
* Allow the access to Send Invites to the site admin
* Better PHP 5.4+ adherence
* Fix bug that prevented invitation step from appearing in group creation on some setups

= 1.0.23 =
* Adds sr_RS
* Fixes bug that prevented the admin options from appearing on some multisite setups
* Allows locale and stylesheet options to be set via filter in Cloudsponge widget

= 1.0.22 =
* When sending a group invitation to a non-friend, remove the "One of your friends..." text from invitation content

= 1.0.21 =
* Fixed redirection bug after submitting group invites on some setups
* Fixed bug that caused incorrect accept-invitation links on some setups
* Updated sv_SE

= 1.0.20 =
* Added friendly redirects for logged-in users attempting to reaccept invitations
* Updated it_IT

= 1.0.19 =
* Better scaling of group member invite lists
* Fixes WP 3.5 $wpdb->prepare() issues

= 1.0.18 =
* Added Brazilian Portuguese translation
* Updated Russian translation
* Added filters to control whether friend/follow requests are sent on invitation acceptance

= 1.0.17 =
* Moved admin menu to under Settings
* Added a "maximum of x people" notice to the by-email form

= 1.0.16 =
* Added Danish translation
* Fixed bug with total email invites toggle

= 1.0.15 =
* BuddyPress 1.6 compatibility
* Better PHP 5.4+ compatibility

= 1.0.14 =
* Prevents call-by-reference errors on PHP 5.4 setups

= 1.0.13 =
* Prevents fatal errors on activation in some setups, by changing where the upgrade process is run

= 1.0.12 =
* Ensure that spammed/inactive users are not returned by group invite autocomplete
* Updates German translation

= 1.0.11 =
* Adds per-user invitation limit option. Props Jeradin
* Reworks the way that returned_data is returned, to avoid 'headers already sent' errors

= 1.0.10 =
* Updates French translation. Props Nicolas Mollet

= 1.0.9 =
* Fixes some annoying PHP notices

= 1.0.8 =
* Yet another attempt at fixing activation problem
* Adds Belarussian translation. Props Alexander Ovsov

= 1.0.7 =
* Another attempt at fixing problem that some users are having when activating plugin

= 1.0.6 =
* Fixes bug that showed invitation message on registration screen when no invitation was found
* Fixes bug that allowed users to bypass registration lock on some setups
* Fixes some PHP notices

= 1.0.5 =
* Adds filters to some settings fields
* Removes repeated sent_email_invite action
* Adds updated Spanish translation

= 1.0.4 =
* Fixes errant autocomplete for group invitations
* Prevents 404s for shadow image in autocomplet. Props defunctl
* Fixes issue with Remove Invite link for items added with AJAX. Props defunctl

= 1.0.3 =
* Removes unneeded code block. Props defunctl

= 1.0.2 =
* Fixes syntax error that caused "invalid header" errors when activated on some setups

= 1.0.1 =
* Fixes problem that prevented settings from being saved properly on 1.2.x
* Fixes Settings link on Plugins page

= 1.0 =
* Compatibility with BuddyPress 1.5
* Rewritten autocomplete script for group invitations
* Adds Spanish translation

= 0.9.3 =
* Fixed some PHP warnings on Manage Invitations and Stats panels
* Added a 'no invitations' message to Manage Invitations when none have been sent yet

= 0.9.2 =
* Fixed bug that caused settings from being properly saved in some cases

= 0.9.1 =
* Updated .pot file for translators

= 0.9 =
* Revamped admin screens, including admin view of all sent invites and stats about invitations
* Improved support for sorting by accepted date and by email address
* Pagination added to Sent Invites screen
* Fixed bug that caused Send Invites button to appear incorrectly on group create screen in some cases
* Fixed bug that caused group create form not to submit in some browsers

= 0.8.9 =
* Fixed bug that made Cloudsponge scripts load even when CS integration was turned off
* Fixed bug that prevented Cloudsponge authorization to happen because of a problem in script loading order
* Cleaned up markup in the admin panel

= 0.8.8 =
* Added an icon to the custom post type. Props Bowe for whipping it up
* Fixed bug that caused sent invites to be recorded as sent at GMT rather than properly offset for time zone
* Refactored the widget to use a single email box, like the regular invites page
* Put the CloudSponge link into the widget

= 0.8.7 =
* Fixed bug where an undeclared global was causing the custom post type not to be loaded on multisite installations

= 0.8.6 =
* Fixed bug that made update nav appear on non-root-blogs of Multisite installations
* Fixed bug that made CPT register on non-root-blogs on Multisite, which meant that there was a confusing empty BuddyPress Invitations section

= 0.8.5 =
* Moved group invitations tab content into a separate template file so that it can be easily overridden in a theme (with a file at [theme]/groups/single/invite-anyone.php).

= 0.8.4 =
* Fixed bug that caused update nag to show after updating options in some cases

= 0.8.3	=
* Improved support for migrating large numbers of legacy invitations

= 0.8.2 =
* Adds German translation - props Lars Berning

= 0.8.1 =
* Fixes the way admin menus are hooked to ensure compatibility with WP Multisite < 3.1 and BP < 1.2.8

= 0.8 =
* Integration with CloudSponge, which allows users to pull email addresses from their address books for sending email invitations
* Sent invitation data has been converted to custom post types, which gives admins an easy way to manage invitations from the WP Dashboard

= 0.7.1 =
* Norwegian translation added - props Stig Ulfsby
* Greek translation added - props Lena Stergatou
* Fixed bug that made group creation bypass IA settings
* Fixed bug that broke the way that the BP core (friends only) tab rendered

= 0.7 =
* Big markup improvements to email invitations screens - huge props hnla
* Toggle to allow email invitation and registration when general registration is turned off

= 0.6.7 =
* Added hooks to provide support for Achievements
* Improved checking for deactivated components
* BuddyPress Followers support

= 0.6.6 =
* Updated hooks to work with more recent versions of BuddyPress
* Increased number of results returned to user on group invite autocomplete

= 0.6.5 =
* Workaround for "headers already sent" issue on group invites
* Fixed a number of variable type problems with email invitation pages

= 0.6.4 =
* Fixed bug that kept item group invitations from being sent
* Fixed bug that prevented Send Invites profile tab from being hidden when access control was set to Administrator

= 0.6.3 =
* Fixed bug that showed non-activated users in group invitation list on some instances of single WP
* Fixed bug that limited number of displayed groups on invite by email screen
* Cleaned up the appearance of the group list on the invite by email screen
* Fixed bug that may have cause foreach problem in email invitation

= 0.6.2 =
* Fixed bug that kept group invitation member list from being populated on some non-MU setups
* Fixed bug that kept non-admins from seeing Send Invites group tab
* Fixed bug that prevented JS and CSS from loading on invitation step in group creation
* Fixed bug that caused email fields not to load properly in IE - thanks, techguy!
* Added do_action hooks for other plugins (eg Cubepoints) to access
* Added filter on acceptance URL and action hook before accept invitation screen for plugins to access

= 0.6.1 =
* Added checks to allow email invitations to work when groups component is disabled
* Fixed l18n bugs with error messages
* French translation added - thanks, Guillaume!
* Russian translation added - thanks, Jettochkin!
* Updated translations

= 0.6 =
* Plugin now includes a widget for email invitation from any page
* Sent Invites sortable by email address, date invited, date accepted
* Invites can be cleared from Sent Invites list: individually, all accepted, all invitations
* Created admin controls over who group admins/mods/members can invite to groups
* Admins can now allow customization of invitation's main message but still have control over a non-editable footer
* CSS issues fixed

= 0.5.2 =
* Added Italian translation (thanks, Luca!)
* Removed "Want to invite..." prompt from Send Invites screen during group creation
* Attempted a fix for certain in_array errors in css/js loader file

= 0.5.1 =
* Fixed bug with subject/message content when email is returned as an error
* Fixed error with email error messages when no groups were selected
* Changed width of textareas on Invite New Members tab

= 0.5 =
* Enabled Opt Out option for invitees
* Subject line is now customizable by the admin
* Admin can toggle whether users can customize subject line and message body of invitation emails
* Some localization bugs fixed
* Filtered spammers from group invitation list
* Fixed bug that may have caused problems with some MU limited email domain lists
* Email Address field is now auto-populated on Accept Invitation screen
* Created admin toggle for group invites attached to email screen
* Added hook for additional fields on Invite New Members screen (as well as a hook for processing the additional data)

= 0.4.1 =
* Fixed problem with email validation causing fatal errors on single WP
* Fixed bug that allows members to see Send Invites tab on profiles other than their own

= 0.4 =
* New feature: Invite by email from new Send Invites profile tab
* Links from group invite pages to Invite By Email page
* Removed "Send Invites" button during group creation

= 0.3.5 =
* Corrected localization function (d'oh)
* Added Dutch translation - thanks, Jesper!

= 0.3.4 =
* Added POT file and localization function

= 0.3.3 =
* Fixed bug that kept non-active users from appearing in member list

= 0.3.2 =
* Made it possible to use the plugin with friends component turned off
* Turned off Site Wide Only to remove PHP errors on some subdomain blogs

= 0.3.1 =
* Added a "successfully created" message when no invites are sent on group creation

= 0.3 =
* Compatibility with BP 1.2.1, including new bp-default theme
* Rearranged files to ensure BP is loaded before plugin is

= 0.2 =
* Compatibility with BP 1.2 trunk
* Bugfixes regarding file locations

= 0.1 =
* Initial release<|MERGE_RESOLUTION|>--- conflicted
+++ resolved
@@ -4,11 +4,7 @@
 Tags: buddypress, invitations, group, invite, friends, members
 Requires at least: WP 3.2, BuddyPress 1.2.9
 Tested up to: WP 4.0, BuddyPress 2.1
-<<<<<<< HEAD
-Stable tag: 1.3.3
-=======
 Stable tag: 1.3.4
->>>>>>> d12d95df
 
 Makes BuddyPress's invitation features more powerful.
 
@@ -53,15 +49,12 @@
 
 == Changelog ==
 
-<<<<<<< HEAD
-=======
 = 1.3.4 =
 * BuddyPress 2.1 compatibility
 * Fix bug that broke accept-invitation and opt-out pages on BuddyPress 2.1
 * Improved handling for emails with plus signs
 * Fix bug that prevented Opt Out button from submitting properly
 
->>>>>>> d12d95df
 = 1.3.3 =
 * Improved appearance for autosuggest spinner
 * Disable Submit button on group invitation page when there's nothing to submit, helping to avoid user error
