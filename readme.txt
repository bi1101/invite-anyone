=== Plugin Name ===
Contributors: boonebgorges, cuny-academic-commons
Donate link: http://teleogistic.net/donate
Tags: buddypress, invitations, group, invite, friends, members
Requires at least: 3.2
Tested up to: 4.9
Stable tag: 1.3.20

Makes BuddyPress's invitation features more powerful.

== Description ==

Invite Anyone has two components:

1) The ability to invite members to the site by email. The plugin creates a tab on each member's Profile page called "Send Invites", which contains a form where users can invite outsiders to join the site. There is a field for a custom message. Also, inviters can optionally select any number of their groups, and when the invitee accepts the invitation he or she automatically receive invitations to join those groups.

The email invitation part of the plugin is customizable by the BP administrator, via Dashboard > BuddyPress > Invite Anyone.

2) By default, BuddyPress only allows group admins to invite their friends to groups. In some communities, you might want members to be able to invite non-friends to groups as well. This plugin allows you to do so, by populating the invitation checklist with the entire membership of the site, rather than just a friend list.

Because member lists can get very long and hard to navigate, this plugin adds a autosuggest search box to the Send Invites screen - the same one that appears on the Compose Message screen - which allows inviters to navigate directly to the members they want to invite.

Invite Anyone features optional integration with CloudSponge http://cloudsponge.com, a premium address book service, that allows your users to invite their friends to the site in a way that's easy and fun. Enable it at Dashboard > BuddyPress > Invite Anyone.

== Installation ==

* Upload the directory '/invite-anyone/' to your WP plugins directory and activate from the Dashboard of the main blog. Some users have reported problems when activating the plugin sitewide, so consider activating it on the BP blog only.
* Configure the plugin at Dashboard > BuddyPress > Invite Anyone, where you can customize the default invitation message, determine which members are allowed to invite by email, and more. If you are running WordPress Multisite version 3.1 or greater, BuddyPress Dashboard panels are found in the Network Admin area.
* If you are upgrading from a version of Invite Anyone older than 0.8, your data will be migrated from a custom database table (usually wp_bp_invite_anyone) to WordPress custom post types. After upgrading, if you are satisfied that the automatic migration has gone successfully, you can safely archive and remove the wp_bp_invite_anyone table from your database.

== Translation credits ==

* Belarussian: Alexander Ovsov (<a href="http://webhostinggeeks.com/science">Web Geek Science</a>)
* Brazilian Portuguese: Celso Bessa
* Catalan: Mònica Grau and Toni Ginard
* Danish: Mort3n
* Dutch: Jesper Popma, Tim de Hoog
* French: Guillaume Coulon, Nicolas Mollet
* German: Lars Berning, Thorsten Wollenhöfer, Matthias Lunz
* Greek: Lena Stergatou
* Italian: Luca Camellini
* Norwegian: Stig Ulfsby
* Russian: Jettochkin, Roman Leonov
* Serbo-Croatian: Anja Skrba
* Spanish: Mauricio Camayo, Gregor Gimmy
* Swedish: Alexander Berthelsen, Jan Anderson
* Ukrainian: <a href="http://www.coupofy.com/">Ivanka</a>

Additional details about the plugin can be found in the following languages:
* Serbo-Croatian: <a href="http://science.webhostinggeeks.com/teleogistic">http://science.webhostinggeeks.com/teleogistic</a>

== Changelog ==

<<<<<<< HEAD
= 1.4.0 =
* Improve appearance of Admin tabs.
* Improve signup workflow for CloudSponge integration.
=======
= 1.3.21 =
* Fix bug that caused admin panel to be added to Network Admin in some incorrect situations.

= 1.3.20 =
* Add parameters to filters on outgoing email parts.
* Improved compatibility with PHP 7.2.

= 1.3.19 =
* Security fix: Improved encoding of error cookies.

= 1.3.18 =
* Fix regression from 1.3.16 that caused some admin settings not to be sanitized correctly.

= 1.3.17 =
* Fix regression from 1.3.16 that caused admin-customized invitation messages to be corrupted on save.

= 1.3.16 =
* Security fix: Disallow manual bypass of Access settings when inviting users by email. Thanks to Plugin Vulnerabilities for discovering and privately reporting this and other security issues addressed in this release.
* Security fix: Improved CSRF protection in admin panels
* Security fix: Improved output escaping of user-provided content in the Dashboard and on the front end
* Fixed bug that prevented the 'email' sort from working on the Sent Invites screen.

= 1.3.15 =
* Security fix: Disallow manual overriding of non-customizable subject and message lines. Thanks to Ewoud Vlasselaer, Eric Schayes, and Nabeel Ahmed for discovering and privately reporting this issue.
* Improve usage of BP API functions

= 1.3.14 =
* Fixed regression in 1.3.13 that caused friend request invitations to be sent improperly on account activation

= 1.3.13 =
* Fixed broken link on Stats tab in the Dashboard
* Fixed bug that caused internal taxonomies to be indexable by search engines

= 1.3.12 =
* Better compatibility with HTTPS setups
* Fixed compatibility with WP < 4.0
* Fixed CloudSponge integration on the front-end
>>>>>>> c33b01ba

= 1.3.11 =
* Improvements to CloudSponge signup process

= 1.3.10 =
* Fixed bug that caused irregularities when searching for banned users to invite to group
* Added Catalan translation
* Updated CloudSponge integration to use support new account key format
* Improved compatibility with PHP 7
* Fixed PHP notice when doing LIKE query

= 1.3.9 =
* Don't make the Subject input a textarea if it's not editable
* More selective cookie deletion, for improved cache support
* Sort autocomplete results by display name rather than user_login
* Updated Swedish translation
* Ensure that group invitations go out properly during group creation

= 1.3.8 =
* Improved responsive design on Sent Invites and Send Invites screens
* Fixed PHP notices related to PHP4 constructors
* Removed Facebook from the Cloudsponge integration. See http://www.cloudsponge.com/blog/stories/2015/05/13/goodbye-facebook.html for more details.
* Fixed bug that caused multisite limited-domain checks to be case-sensitive

= 1.3.7 =
* Fixed incorrect function name in widget localization
* Improved localization support
* Fixed a bug that made it impossible to invite users with apostrophes in their email addresses

= 1.3.6 =
* Better loading of CloudSponge JavaScript, so that assets are only loaded when needed
* Fixed some PHP notices when creating new widgets

= 1.3.5 =
* Fix bug that caused inviters' names to appear incorrectly when accepting email invitation
* Fix bug that caused an incorrect "Are you sure?" browser notice during group creation

= 1.3.4 =
* BuddyPress 2.1 compatibility
* Fix bug that broke accept-invitation and opt-out pages on BuddyPress 2.1
* Improved handling for emails with plus signs
* Fix bug that prevented Opt Out button from submitting properly

= 1.3.3 =
* Improved appearance for autosuggest spinner
* Disable Submit button on group invitation page when there's nothing to submit, helping to avoid user error
* Warn users before leaving group invitation page without clicking Send Invites

= 1.3.2 =
* AJAX spinner when autosuggest request is in process
* Better loading of assets over SSL

= 1.3.1 =
* CloudSponge integration now has access to LinkedIn and Facebook address books

= 1.3 =
* Improved behavior after redirects
* Fix bug that prevented error messages from displaying on invitation page
* Fix bug that caused error messages to be reset when forbidden email addresses are entered
* Enforce BuddyPress's 'invite_status' group setting when adding Invite Anyone menu
* Enfore BP's 'invite_status' setting for individual groups when creating group checkboxes on email invitation page

= 1.2.1 =
* Allow is_large_network value to be filtered
* Localization improvements with pagination strings
* Update ru_RU

= 1.2 =
* Group creation step can now be toggled from admin panel
* Fix bug that prevented autocomplete from working properly during group creation
* Don't show group invite checkbox list if network is very large (rely on autocomplete only)
* Fix "headers already sent" warnings when IA is used in connection with certain plugins
* Fix "bypass registration lock" setting on recent versions of BP+Multisite
* Enforce registration lock when user manually changes email address after reaching accept-invitation page
* Fix incorrect links when removing newly created group invitations
* Improved localization on "accept-invitation" screen

= 1.1.1 =
* Fix some PHP notices
* Update nl_NL localization
* Fix bug with group invitation autocomplete in some BP/WP setups

= 1.1.0 =
* Fix bug in pagination after sending email invitations
* Fix broken sprite
* Improve compatibility with template overrides when using theme compatibility
* Improved responsiveness for group invitations
* Error data is stored in a cookie rather than the URL, for better support across hosting environments

= 1.0.26 =
* Allow + signs to appear in invited email addresses
* Improves icon appearance and performance
* Improves appearance of group list on Send Invites screen

= 1.0.25 =
* Fixes broken Sent Invites screen

= 1.0.24 =
* Allow the access to Send Invites to the site admin
* Better PHP 5.4+ adherence
* Fix bug that prevented invitation step from appearing in group creation on some setups

= 1.0.23 =
* Adds sr_RS
* Fixes bug that prevented the admin options from appearing on some multisite setups
* Allows locale and stylesheet options to be set via filter in Cloudsponge widget

= 1.0.22 =
* When sending a group invitation to a non-friend, remove the "One of your friends..." text from invitation content

= 1.0.21 =
* Fixed redirection bug after submitting group invites on some setups
* Fixed bug that caused incorrect accept-invitation links on some setups
* Updated sv_SE

= 1.0.20 =
* Added friendly redirects for logged-in users attempting to reaccept invitations
* Updated it_IT

= 1.0.19 =
* Better scaling of group member invite lists
* Fixes WP 3.5 $wpdb->prepare() issues

= 1.0.18 =
* Added Brazilian Portuguese translation
* Updated Russian translation
* Added filters to control whether friend/follow requests are sent on invitation acceptance

= 1.0.17 =
* Moved admin menu to under Settings
* Added a "maximum of x people" notice to the by-email form

= 1.0.16 =
* Added Danish translation
* Fixed bug with total email invites toggle

= 1.0.15 =
* BuddyPress 1.6 compatibility
* Better PHP 5.4+ compatibility

= 1.0.14 =
* Prevents call-by-reference errors on PHP 5.4 setups

= 1.0.13 =
* Prevents fatal errors on activation in some setups, by changing where the upgrade process is run

= 1.0.12 =
* Ensure that spammed/inactive users are not returned by group invite autocomplete
* Updates German translation

= 1.0.11 =
* Adds per-user invitation limit option. Props Jeradin
* Reworks the way that returned_data is returned, to avoid 'headers already sent' errors

= 1.0.10 =
* Updates French translation. Props Nicolas Mollet

= 1.0.9 =
* Fixes some annoying PHP notices

= 1.0.8 =
* Yet another attempt at fixing activation problem
* Adds Belarussian translation. Props Alexander Ovsov

= 1.0.7 =
* Another attempt at fixing problem that some users are having when activating plugin

= 1.0.6 =
* Fixes bug that showed invitation message on registration screen when no invitation was found
* Fixes bug that allowed users to bypass registration lock on some setups
* Fixes some PHP notices

= 1.0.5 =
* Adds filters to some settings fields
* Removes repeated sent_email_invite action
* Adds updated Spanish translation

= 1.0.4 =
* Fixes errant autocomplete for group invitations
* Prevents 404s for shadow image in autocomplet. Props defunctl
* Fixes issue with Remove Invite link for items added with AJAX. Props defunctl

= 1.0.3 =
* Removes unneeded code block. Props defunctl

= 1.0.2 =
* Fixes syntax error that caused "invalid header" errors when activated on some setups

= 1.0.1 =
* Fixes problem that prevented settings from being saved properly on 1.2.x
* Fixes Settings link on Plugins page

= 1.0 =
* Compatibility with BuddyPress 1.5
* Rewritten autocomplete script for group invitations
* Adds Spanish translation

= 0.9.3 =
* Fixed some PHP warnings on Manage Invitations and Stats panels
* Added a 'no invitations' message to Manage Invitations when none have been sent yet

= 0.9.2 =
* Fixed bug that caused settings from being properly saved in some cases

= 0.9.1 =
* Updated .pot file for translators

= 0.9 =
* Revamped admin screens, including admin view of all sent invites and stats about invitations
* Improved support for sorting by accepted date and by email address
* Pagination added to Sent Invites screen
* Fixed bug that caused Send Invites button to appear incorrectly on group create screen in some cases
* Fixed bug that caused group create form not to submit in some browsers

= 0.8.9 =
* Fixed bug that made Cloudsponge scripts load even when CS integration was turned off
* Fixed bug that prevented Cloudsponge authorization to happen because of a problem in script loading order
* Cleaned up markup in the admin panel

= 0.8.8 =
* Added an icon to the custom post type. Props Bowe for whipping it up
* Fixed bug that caused sent invites to be recorded as sent at GMT rather than properly offset for time zone
* Refactored the widget to use a single email box, like the regular invites page
* Put the CloudSponge link into the widget

= 0.8.7 =
* Fixed bug where an undeclared global was causing the custom post type not to be loaded on multisite installations

= 0.8.6 =
* Fixed bug that made update nav appear on non-root-blogs of Multisite installations
* Fixed bug that made CPT register on non-root-blogs on Multisite, which meant that there was a confusing empty BuddyPress Invitations section

= 0.8.5 =
* Moved group invitations tab content into a separate template file so that it can be easily overridden in a theme (with a file at [theme]/groups/single/invite-anyone.php).

= 0.8.4 =
* Fixed bug that caused update nag to show after updating options in some cases

= 0.8.3	=
* Improved support for migrating large numbers of legacy invitations

= 0.8.2 =
* Adds German translation - props Lars Berning

= 0.8.1 =
* Fixes the way admin menus are hooked to ensure compatibility with WP Multisite < 3.1 and BP < 1.2.8

= 0.8 =
* Integration with CloudSponge, which allows users to pull email addresses from their address books for sending email invitations
* Sent invitation data has been converted to custom post types, which gives admins an easy way to manage invitations from the WP Dashboard

= 0.7.1 =
* Norwegian translation added - props Stig Ulfsby
* Greek translation added - props Lena Stergatou
* Fixed bug that made group creation bypass IA settings
* Fixed bug that broke the way that the BP core (friends only) tab rendered

= 0.7 =
* Big markup improvements to email invitations screens - huge props hnla
* Toggle to allow email invitation and registration when general registration is turned off

= 0.6.7 =
* Added hooks to provide support for Achievements
* Improved checking for deactivated components
* BuddyPress Followers support

= 0.6.6 =
* Updated hooks to work with more recent versions of BuddyPress
* Increased number of results returned to user on group invite autocomplete

= 0.6.5 =
* Workaround for "headers already sent" issue on group invites
* Fixed a number of variable type problems with email invitation pages

= 0.6.4 =
* Fixed bug that kept item group invitations from being sent
* Fixed bug that prevented Send Invites profile tab from being hidden when access control was set to Administrator

= 0.6.3 =
* Fixed bug that showed non-activated users in group invitation list on some instances of single WP
* Fixed bug that limited number of displayed groups on invite by email screen
* Cleaned up the appearance of the group list on the invite by email screen
* Fixed bug that may have cause foreach problem in email invitation

= 0.6.2 =
* Fixed bug that kept group invitation member list from being populated on some non-MU setups
* Fixed bug that kept non-admins from seeing Send Invites group tab
* Fixed bug that prevented JS and CSS from loading on invitation step in group creation
* Fixed bug that caused email fields not to load properly in IE - thanks, techguy!
* Added do_action hooks for other plugins (eg Cubepoints) to access
* Added filter on acceptance URL and action hook before accept invitation screen for plugins to access

= 0.6.1 =
* Added checks to allow email invitations to work when groups component is disabled
* Fixed l18n bugs with error messages
* French translation added - thanks, Guillaume!
* Russian translation added - thanks, Jettochkin!
* Updated translations

= 0.6 =
* Plugin now includes a widget for email invitation from any page
* Sent Invites sortable by email address, date invited, date accepted
* Invites can be cleared from Sent Invites list: individually, all accepted, all invitations
* Created admin controls over who group admins/mods/members can invite to groups
* Admins can now allow customization of invitation's main message but still have control over a non-editable footer
* CSS issues fixed

= 0.5.2 =
* Added Italian translation (thanks, Luca!)
* Removed "Want to invite..." prompt from Send Invites screen during group creation
* Attempted a fix for certain in_array errors in css/js loader file

= 0.5.1 =
* Fixed bug with subject/message content when email is returned as an error
* Fixed error with email error messages when no groups were selected
* Changed width of textareas on Invite New Members tab

= 0.5 =
* Enabled Opt Out option for invitees
* Subject line is now customizable by the admin
* Admin can toggle whether users can customize subject line and message body of invitation emails
* Some localization bugs fixed
* Filtered spammers from group invitation list
* Fixed bug that may have caused problems with some MU limited email domain lists
* Email Address field is now auto-populated on Accept Invitation screen
* Created admin toggle for group invites attached to email screen
* Added hook for additional fields on Invite New Members screen (as well as a hook for processing the additional data)

= 0.4.1 =
* Fixed problem with email validation causing fatal errors on single WP
* Fixed bug that allows members to see Send Invites tab on profiles other than their own

= 0.4 =
* New feature: Invite by email from new Send Invites profile tab
* Links from group invite pages to Invite By Email page
* Removed "Send Invites" button during group creation

= 0.3.5 =
* Corrected localization function (d'oh)
* Added Dutch translation - thanks, Jesper!

= 0.3.4 =
* Added POT file and localization function

= 0.3.3 =
* Fixed bug that kept non-active users from appearing in member list

= 0.3.2 =
* Made it possible to use the plugin with friends component turned off
* Turned off Site Wide Only to remove PHP errors on some subdomain blogs

= 0.3.1 =
* Added a "successfully created" message when no invites are sent on group creation

= 0.3 =
* Compatibility with BP 1.2.1, including new bp-default theme
* Rearranged files to ensure BP is loaded before plugin is

= 0.2 =
* Compatibility with BP 1.2 trunk
* Bugfixes regarding file locations

= 0.1 =
* Initial release<|MERGE_RESOLUTION|>--- conflicted
+++ resolved
@@ -51,11 +51,6 @@
 
 == Changelog ==
 
-<<<<<<< HEAD
-= 1.4.0 =
-* Improve appearance of Admin tabs.
-* Improve signup workflow for CloudSponge integration.
-=======
 = 1.3.21 =
 * Fix bug that caused admin panel to be added to Network Admin in some incorrect situations.
 
@@ -93,7 +88,6 @@
 * Better compatibility with HTTPS setups
 * Fixed compatibility with WP < 4.0
 * Fixed CloudSponge integration on the front-end
->>>>>>> c33b01ba
 
 = 1.3.11 =
 * Improvements to CloudSponge signup process
