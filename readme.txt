--- conflicted
+++ resolved
@@ -51,14 +51,12 @@
 
 == Changelog ==
 
-<<<<<<< HEAD
 = 1.4.0 =
 * Improve appearance of Admin tabs.
 * Improve signup workflow for CloudSponge integration.
-=======
+
 = 1.3.11 =
 * Improvements to CloudSponge signup process
->>>>>>> 4fec6dcf
 
 = 1.3.10 =
 * Fixed bug that caused irregularities when searching for banned users to invite to group
